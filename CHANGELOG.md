<<<<<<< HEAD
## v0.17.0-WIP

- Added Instagram OAuth2 ([#2534](https://github.com/pocketbase/pocketbase/pull/2534); thanks @pnmcosta).


## v0.16.2-WIP
=======
## v0.16.2
>>>>>>> e9969ed6

> _To update the prebuilt executable you can run `./pocketbase update`._

- Fixed backups archive not excluding the local `backups` directory on Windows ([#2548](https://github.com/pocketbase/pocketbase/discussions/2548#discussioncomment-5979712)).

- Changed file field to not use `dataTransfer.effectAllowed` when dropping files since it is not reliable and consistent across different OS and browsers ([#2541](https://github.com/pocketbase/pocketbase/issues/2541)).

- Auto register the initial generated snapshot migration to prevent incorrectly reapplying the snapshot on Docker restart ([#2551](https://github.com/pocketbase/pocketbase/discussions/2551)).

- Fixed missing view id field error message typo.


## v0.16.1

> _To update the prebuilt executable you can run `./pocketbase update`._

- Fixed backup restore not working in a container environment when `pb_data` is mounted as volume ([#2519](https://github.com/pocketbase/pocketbase/issues/2519)).

- Fixed Dart SDK realtime API preview example ([#2523](https://github.com/pocketbase/pocketbase/pull/2523); thanks @xFrann).

- Fixed typo in the backups create panel ([#2526](https://github.com/pocketbase/pocketbase/pull/2526); thanks @dschissler).

- Removed unnecessary slice length check in `list.ExistInSlice` ([#2527](https://github.com/pocketbase/pocketbase/pull/2527); thanks @KunalSin9h).

- Avoid mutating the cached request data on OAuth2 user create ([#2535](https://github.com/pocketbase/pocketbase/discussions/2535)).

- Fixed Export Collections "Download as JSON" ([#2540](https://github.com/pocketbase/pocketbase/issues/2540)).

- Fixed file field drag and drop not working in Firefox and Safari ([#2541](https://github.com/pocketbase/pocketbase/issues/2541)).


## v0.16.0

- Added automated backups (_+ cron rotation_) APIs and UI for the `pb_data` directory.
  The backups can be also initialized programmatically using `app.CreateBackup("backup.zip")`.
  There is also experimental restore method - `app.RestoreBackup("backup.zip")` (_currently works only on UNIX systems as it relies on execve_).
  The backups can be stored locally or in external S3 storage (_it has its own configuration, separate from the file uploads storage filesystem_).

- Added option to limit the returned API fields using the `?fields` query parameter.
  The "fields picker" is applied for `SearchResult.Items` and every other JSON response. For example:
  ```js
  // original: {"id": "RECORD_ID", "name": "abc", "description": "...something very big...", "items": ["id1", "id2"], "expand": {"items": [{"id": "id1", "name": "test1"}, {"id": "id2", "name": "test2"}]}}
  // output:   {"name": "abc", "expand": {"items": [{"name": "test1"}, {"name": "test2"}]}}
  const result = await pb.collection("example").getOne("RECORD_ID", {
    expand: "items",
    fields: "name,expand.items.name",
  })
  ```

- Added new `./pocketbase update` command to selfupdate the prebuilt executable (with option to generate a backup of your `pb_data`).

- Added new `./pocketbase admin` console command:
  ```sh
  // creates new admin account
  ./pocketbase admin create test@example.com 123456890

  // changes the password of an existing admin account
  ./pocketbase admin update test@example.com 0987654321

  // deletes single admin account (if exists)
  ./pocketbase admin delete test@example.com
  ```

- Added `apis.Serve(app, options)` helper to allow starting the API server programmatically.

- Updated the schema fields Admin UI for "tidier" fields visualization.

- Updated the logs "real" user IP to check for `Fly-Client-IP` header and changed the `X-Forward-For` header to use the first non-empty leftmost-ish IP as it the closest to the "real IP".

- Added new `tools/archive` helper subpackage for managing archives (_currently works only with zip_).

- Added new `tools/cron` helper subpackage for scheduling task using cron-like syntax (_this eventually may get exported in the future in a separate repo_).

- Added new `Filesystem.List(prefix)` helper to retrieve a flat list with all files under the provided prefix.

- Added new `App.NewBackupsFilesystem()` helper to create a dedicated filesystem abstraction for managing app data backups.

- Added new `App.OnTerminate()` hook (_executed right before app termination, eg. on `SIGTERM` signal_).

- Added `accept` file field attribute with the field MIME types ([#2466](https://github.com/pocketbase/pocketbase/pull/2466); thanks @Nikhil1920).

- Added support for multiple files sort in the Admin UI ([#2445](https://github.com/pocketbase/pocketbase/issues/2445)).

- Added support for multiple relations sort in the Admin UI.

- Added `meta.isNew` to the OAuth2 auth JSON response to indicate a newly OAuth2 created PocketBase user.


## v0.15.3

- Updated the Admin UI to use the latest JS SDK to resolve the `isNew` record field conflict ([#2385](https://github.com/pocketbase/pocketbase/discussions/2385)).

- Fixed `editor` field fullscreen `z-index` ([#2410](https://github.com/pocketbase/pocketbase/issues/2410)).

- Inserts the default app settings as part of the system init migration so that they are always available when accessed from within a user defined migration ([#2423](https://github.com/pocketbase/pocketbase/discussions/2423)).


## v0.15.2

- Fixed View query `SELECT DISTINCT` identifiers parsing ([#2349-5706019](https://github.com/pocketbase/pocketbase/discussions/2349#discussioncomment-5706019)).

- Fixed View collection schema incorrectly resolving multiple aliased fields originating from the same field source ([#2349-5707675](https://github.com/pocketbase/pocketbase/discussions/2349#discussioncomment-5707675)).

- Added OAuth2 redirect fallback message to notify the user to go back to the app in case the browser window is not auto closed.


## v0.15.1

- Trigger the related `Record` model realtime subscription events on [custom model struct](https://pocketbase.io/docs/custom-models/) save ([#2325](https://github.com/pocketbase/pocketbase/discussions/2325)).

- Fixed `Ctrl + S` in the `editor` field not propagating the quick save shortcut to the parent form.

- Added `⌘ + S` alias for the record quick save shortcut (_I have no Mac device to test it but it should work based on [`e.metaKey` docs](https://developer.mozilla.org/en-US/docs/Web/API/KeyboardEvent/metaKey)_).

- Enabled RTL for the TinyMCE editor ([#2327](https://github.com/pocketbase/pocketbase/issues/2327)).

- Reduced the record form vertical layout shifts and slightly improved the rendering speed when loading multiple `relation` fields.

- Enabled Admin UI assets cache.


## v0.15.0

- Simplified the OAuth2 authentication flow in a single "all in one" call ([#55](https://github.com/pocketbase/pocketbase/issues/55)).
  Requires JS SDK v0.14.0+ or Dart SDK v0.9.0+.
  The manual code-token exchange flow is still supported but the SDK method is renamed to `authWithOAuth2Code()` (_to minimize the breaking changes the JS SDK has a function overload that will proxy the existing `authWithOauth2` calls to `authWithOAuth2Code`_).
  For more details and example, you could check https://pocketbase.io/docs/authentication/#oauth2-integration.

- Added support for protected files ([#215](https://github.com/pocketbase/pocketbase/issues/215)).
  Requires JS SDK v0.14.0+ or Dart SDK v0.9.0+.
  It works with a short lived (~5min) file token passed as query param with the file url.
  For more details and example, you could check https://pocketbase.io/docs/files-handling/#protected-files.

- **!** Fixed typo in `Record.WithUnkownData()` -> `Record.WithUnknownData()`.

- Added simple loose wildcard search term support in the Admin UI.

- Added auto "draft" to allow restoring previous record state in case of accidental reload or power outage.

- Added `Ctrl + S` shortcut to save the record changes without closing the panel.

- Added "drop files" support for the file upload field.

- Refreshed the OAuth2 Admin UI.


## v0.14.5

- Added checks for `nil` hooks in `forms.RecordUpsert` when used with custom `Dao` ([#2277](https://github.com/pocketbase/pocketbase/issues/2277)).

- Fixed unique detailed field error not returned on record create failure ([#2287](https://github.com/pocketbase/pocketbase/discussions/2287)).


## v0.14.4

- Fixed concurrent map write pannic on `list.ExistInSliceWithRegex()` cache ([#2272](https://github.com/pocketbase/pocketbase/issues/2272)).


## v0.14.3

- Fixed Admin UI Logs `meta` visualization in Firefox ([#2221](https://github.com/pocketbase/pocketbase/issues/2221)).

- Downgraded to v1 of the `aws/aws-sdk-go` package since v2 has compatibility issues with GCS ([#2231](https://github.com/pocketbase/pocketbase/issues/2231)).

- Upgraded the GitHub action to use [min Go 1.20.3](https://github.com/golang/go/issues?q=milestone%3AGo1.20.3+label%3ACherryPickApproved) for the prebuilt executable since it contains some minor `net/http` security fixes.


## v0.14.2

- Reverted part of the old `COALESCE` handling as a fallback to support empty string comparison with missing joined relation fields.


## v0.14.1

- Fixed realtime events firing before the files upload completion.

- Updated the underlying S3 lib to use `aws-sdk-go-v2` ([#1346](https://github.com/pocketbase/pocketbase/pull/1346); thanks @yuxiang-gao).

- Updated TinyMCE to v6.4.1.

- Updated the godoc of `Dao.Save*` methods.


## v0.14.0

- Added _experimental_ Apple OAuth2 integration.

- Added `@request.headers.*` filter rule support.

- Added support for advanced unique constraints and indexes management ([#345](https://github.com/pocketbase/pocketbase/issues/345), [#544](https://github.com/pocketbase/pocketbase/issues/544))

- Simplified the collections fields UI to allow easier and quicker scaffolding of the data schema.

- Deprecated `SchemaField.Unique`. Unique constraints are now managed via indexes.
  The `Unique` field is a no-op and will be removed in future version.

- Removed the `COALESCE` wrapping from some of the generated filter conditions to make better use of the indexes ([#1939](https://github.com/pocketbase/pocketbase/issues/1939)).

- Detect `id` aliased view columns as single `relation` fields ([#2029](https://github.com/pocketbase/pocketbase/discussions/2029)).

- Optimized single relation lookups.

- Normalized record values on `maxSelect` field option change (`select`, `file`, `relation`).
  When changing **from single to multiple** all already inserted single values are converted to an array.
  When changing **from multiple to single** only the last item of the already inserted array items is kept.

- Changed the cost/round factor of bcrypt hash generation from 13 to 12 since several users complained about the slow authWithPassword responses on lower spec hardware.
  _The change will affect only new users. Depending on the demand, we might make it configurable from the auth options._

- Simplified the default mail template styles to allow more control over the template layout ([#1904](https://github.com/pocketbase/pocketbase/issues/1904)).

- Added option to explicitly set the record id from the Admin UI ([#2118](https://github.com/pocketbase/pocketbase/issues/2118)).

- Added `migrate history-sync` command to clean `_migrations` history table from deleted migration files references.

- Added new fields to the `core.RecordAuthWithOAuth2Event` struct:
    ```
    IsNewRecord     bool,          // boolean field indicating whether the OAuth2 action created a new auth record
    ProviderName    string,        // the name of the OAuth2 provider (eg. "google")
    ProviderClient  auth.Provider, // the loaded Provider client instance
    ```

- Added CGO linux target for the prebuilt executable.

- **!** Renamed `daos.GetTableColumns()` to `daos.TableColumns()` for consistency with the other Dao table related helpers.

- **!** Renamed `daos.GetTableInfo()` to `daos.TableInfo()` for consistency with the other Dao table related helpers.

- **!** Changed `types.JsonArray` to support specifying a generic type, aka. `types.JsonArray[T]`.
  If you have previously used `types.JsonArray`, you'll have to update it to `types.JsonArray[any]`.

- **!** Registered the `RemoveTrailingSlash` middleware only for the `/api/*` routes since it is causing issues with subpath file serving endpoints ([#2072](https://github.com/pocketbase/pocketbase/issues/2072)).

- **!** Changed the request logs `method` value to UPPERCASE, eg. "get" => "GET" ([#1956](https://github.com/pocketbase/pocketbase/discussions/1956)).

- Other minor UI improvements.


## v0.13.4

- Removed eager unique collection name check to support lazy validation during bulk import.


## v0.13.3

- Fixed view collections import ([#2044](https://github.com/pocketbase/pocketbase/issues/2044)).

- Updated the records picker Admin UI to show properly view collection relations.


## v0.13.2

- Fixed Admin UI js error when selecting multiple `file` field as `relation` "Display fields" ([#1989](https://github.com/pocketbase/pocketbase/issues/1989)).


## v0.13.1

- Added `HEAD` request method support for the `/api/files/:collection/:recordId/:filename` route ([#1976](https://github.com/pocketbase/pocketbase/discussions/1976)).


## v0.13.0

- Added new "View" collection type allowing you to create a read-only collection from a custom SQL `SELECT` statement. It supports:
  - aggregations (`COUNT()`, `MIN()`, `MAX()`, `GROUP BY`, etc.)
  - column and table aliases
  - CTEs and subquery expressions
  - auto `relation` fields association
  - `file` fields proxying (up to 5 linked relations, eg. view1->view2->...->base)
  - `filter`, `sort` and `expand`
  - List and View API rules

- Added auto fail/retry (default to 8 attempts) for the `SELECT` queries to gracefully handle the `database is locked` errors ([#1795](https://github.com/pocketbase/pocketbase/discussions/1795#discussioncomment-4882169)).
  _The default max attempts can be accessed or changed via `Dao.MaxLockRetries`._

- Added default max query execution timeout (30s).
  _The default timeout can be accessed or changed via `Dao.ModelQueryTimeout`._
  _For the prebuilt executables it can be also changed via the `--queryTimeout=10` flag._

- Added support for `dao.RecordQuery(collection)` to scan directly the `One()` and `All()` results in `*models.Record` or `[]*models.Record` without the need of explicit `NullStringMap`.

- Added support to overwrite the default file serve headers if an explicit response header is set.

- Added file thumbs when visualizing `relation` display file fields.

- Added "Min select" `relation` field option.

- Enabled `process.env` in JS migrations to allow accessing `os.Environ()`.

- Added `UploadedFiles` field to the `RecordCreateEvent` and `RecordUpdateEvent` event structs.

- **!** Moved file upload after the record persistent to allow setting custom record id safely from the `OnModelBeforeCreate` hook.

- **!** Changed `System.GetFile()` to return directly `*blob.Reader` instead of the `io.ReadCloser` interface.

- **!** Changed `To`, `Cc` and `Bcc` of `mailer.Message` to `[]mail.Address` for consistency and to allow multiple recipients and optional name.

    If you are sending custom emails, you'll have to replace:
    ```go
    message := &mailer.Message{
      ...

      // (old) To: mail.Address{Address: "to@example.com"}
      To: []mail.Address{{Address: "to@example.com", Name: "Some optional name"}},

      // (old) Cc: []string{"cc@example.com"}
      Cc: []mail.Address{{Address: "cc@example.com", Name: "Some optional name"}},

      // (old) Bcc: []string{"bcc@example.com"}
      Bcc: []mail.Address{{Address: "bcc@example.com", Name: "Some optional name"}},

      ...
    }
    ```

- **!** Refactored the Authentik integration as a more generic "OpenID Connect" provider (`oidc`) to support any OIDC provider (Okta, Keycloak, etc.).
  _If you've previously used Authentik, make sure to rename the provider key in your code to `oidc`._
  _To enable more than one OIDC provider you can use the additional `oidc2` and `oidc3` provider keys._

- **!** Removed the previously deprecated `Dao.Block()` and `Dao.Continue()` helpers in favor of `Dao.NonconcurrentDB()`.

- Updated the internal redirects to allow easier subpath deployment when behind a reverse proxy.

- Other minor Admin UI improvements.


## v0.12.3

- Fixed "Toggle column" reactivity when navigating between collections ([#1836](https://github.com/pocketbase/pocketbase/pull/1836)).

- Logged the current datetime on server start ([#1822](https://github.com/pocketbase/pocketbase/issues/1822)).


## v0.12.2

- Fixed the "Clear" button of the datepicker component not clearing the value ([#1730](https://github.com/pocketbase/pocketbase/discussions/1730)).

- Increased slightly the fields contrast ([#1742](https://github.com/pocketbase/pocketbase/issues/1742)).

- Auto close the multi-select dropdown if "Max select" is reached.


## v0.12.1

- Fixed js error on empty relation save.

- Fixed `overlay-active` css class not being removed on nested overlay panel close ([#1718](https://github.com/pocketbase/pocketbase/issues/1718)).

- Added the collection name in the page title ([#1711](https://github.com/pocketbase/pocketbase/issues/1711)).


## v0.12.0

- Refactored the relation picker UI to allow server-side search, sort, create, update and delete of relation records ([#976](https://github.com/pocketbase/pocketbase/issues/976)).

- Added new `RelationOptions.DisplayFields` option to specify custom relation field(s) visualization in the Admin UI.

- Added Authentik OAuth2 provider ([#1377](https://github.com/pocketbase/pocketbase/pull/1377); thanks @pr0ton11).

- Added LiveChat OAuth2 provider ([#1573](https://github.com/pocketbase/pocketbase/pull/1573); thanks @mariosant).

- Added Gitea OAuth2 provider ([#1643](https://github.com/pocketbase/pocketbase/pull/1643); thanks @hlanderdev).

- Added PDF file previews ([#1548](https://github.com/pocketbase/pocketbase/pull/1548); thanks @mjadobson).

- Added video and audio file previews.

- Added rich text editor (`editor`) field for HTML content based on TinyMCE ([#370](https://github.com/pocketbase/pocketbase/issues/370)).
  _Currently the new field doesn't have any configuration options or validations but this may change in the future depending on how devs ended up using it._

- Added "Duplicate" Collection and Record options in the Admin UI ([#1656](https://github.com/pocketbase/pocketbase/issues/1656)).

- Added `filesystem.GetFile()` helper to read files through the FileSystem abstraction ([#1578](https://github.com/pocketbase/pocketbase/pull/1578); thanks @avarabyeu).

- Added new auth event hooks for finer control and more advanced auth scenarios handling:

  ```go
  // auth record
  OnRecordBeforeAuthWithPasswordRequest()
  OnRecordAfterAuthWithPasswordRequest()
  OnRecordBeforeAuthWithOAuth2Request()
  OnRecordAfterAuthWithOAuth2Request()
  OnRecordBeforeAuthRefreshRequest()
  OnRecordAfterAuthRefreshRequest()

  // admin
  OnAdminBeforeAuthWithPasswordRequest()
  OnAdminAfterAuthWithPasswordRequest()
  OnAdminBeforeAuthRefreshRequest()
  OnAdminAfterAuthRefreshRequest()
  OnAdminBeforeRequestPasswordResetRequest()
  OnAdminAfterRequestPasswordResetRequest()
  OnAdminBeforeConfirmPasswordResetRequest()
  OnAdminAfterConfirmPasswordResetRequest()
  ```

- Added `models.Record.CleanCopy()` helper that creates a new record copy with only the latest data state of the existing one and all other options reset to their defaults.

- Added new helper `apis.RecordAuthResponse(app, httpContext, record, meta)` to return a standard Record auth API response ([#1623](https://github.com/pocketbase/pocketbase/issues/1623)).

- Refactored `models.Record` expand and data change operations to be concurrent safe.

- Refactored all `forms` Submit interceptors to use a generic data type as their payload.

- Added several `store.Store` helpers:
  ```go
  store.Reset(newData map[string]T)
  store.Length() int
  store.GetAll() map[string]T
  ```

- Added "tags" support for all Record and Model related event hooks.

    The "tags" allow registering event handlers that will be called only on matching table name(s) or colleciton id(s)/name(s).
    For example:
    ```go
    app.OnRecordBeforeCreateRequest("articles").Add(func(e *core.RecordCreateEvent) error {
      // called only on "articles" record creation
      log.Println(e.Record)
      return nil
    })
    ```
    For all those event hooks `*hook.Hook` was replaced with `*hooks.TaggedHook`, but the hook methods signatures are the same so it should behave as it was previously if no tags were specified.

- **!** Fixed the `json` field **string** value normalization ([#1703](https://github.com/pocketbase/pocketbase/issues/1703)).

    In order to support seamlessly both `application/json` and `multipart/form-data`
    requests, the following normalization rules are applied if the `json` field is a
    **plain string value**:

    - "true" is converted to the json `true`
    - "false" is converted to the json `false`
    - "null" is converted to the json `null`
    - "[1,2,3]" is converted to the json `[1,2,3]`
    - "{\"a\":1,\"b\":2}" is converted to the json `{"a":1,"b":2}`
    - numeric strings are converted to json number
    - double quoted strings are left as they are (aka. without normalizations)
    - any other string (empty string too) is double quoted

    Additionally, the "Nonempty" `json` field constraint now checks for `null`, `[]`, `{}` and `""` (empty string).

- Added `aria-label` to some of the buttons in the Admin UI for better accessibility ([#1702](https://github.com/pocketbase/pocketbase/pull/1702); thanks @ndarilek).

- Updated the filename extension checks in the Admin UI to be case-insensitive ([#1707](https://github.com/pocketbase/pocketbase/pull/1707); thanks @hungcrush).

- Other minor improvements (more detailed API file upload errors, UI optimizations, docs improvements, etc.)


## v0.11.4

- Fixed cascade delete for rel records with the same id as the main record ([#1689](https://github.com/pocketbase/pocketbase/issues/1689)).


## v0.11.3

- Fix realtime API panic on concurrent clients iteration ([#1628](https://github.com/pocketbase/pocketbase/issues/1628))

  - `app.SubscriptionsBroker().Clients()` now returns a shallow copy of the underlying map.

  - Added `Discard()` and `IsDiscarded()` helper methods to the `subscriptions.Client` interface.

  - Slow clients should no longer "block" the main action completion.


## v0.11.2

- Fixed `fs.DeleteByPrefix()` hang on invalid S3 settings ([#1575](https://github.com/pocketbase/pocketbase/discussions/1575#discussioncomment-4661089)).

- Updated file(s) delete to run in the background on record/collection delete to avoid blocking the delete model transaction.
  _Currently the cascade files delete operation is treated as "non-critical" and in case of an error it is just logged during debug._
  _This will be improved in the near future with the planned async job queue implementation._


## v0.11.1

- Unescaped path parameter values ([#1552](https://github.com/pocketbase/pocketbase/issues/1552)).


## v0.11.0

- Added `+` and `-` body field modifiers for `number`, `files`, `select` and `relation` fields.
  ```js
  {
    // oldValue + 2
    "someNumber+": 2,

    // oldValue + ["id1", "id2"] - ["id3"]
    "someRelation+": ["id1", "id2"],
    "someRelation-": ["id3"],

    // delete single file by its name (file fields supports only the "-" modifier!)
    "someFile-": "filename.png",
  }
  ```
  _Note1: `@request.data.someField` will contain the final resolved value._

  _Note2: The old index (`"field.0":null`) and filename (`"field.filename.png":null`) based suffixed syntax for deleting files is still supported._

- ! Added support for multi-match/match-all request data and collection multi-valued fields (`select`, `relation`) conditions.
  If you want a "at least one of" type of condition, you can prefix the operator with `?`.
  ```js
  // for each someRelA.someRelB record require the "status" field to be "active"
  someRelA.someRelB.status = "active"

  // OR for "at least one of" condition
  someRelA.someRelB.status ?= "active"
  ```
  _**Note: Previously the behavior for multi-valued fields was as the "at least one of" type.
  The release comes with system db migration that will update your existing API rules (if needed) to preserve the compatibility.
  If you have multi-select or multi-relation filter checks in your client-side code and want to preserve the old behavior, you'll have to prefix with `?` your operators.**_

- Added support for querying `@request.data.someRelField.*` relation fields.
  ```js
  // example submitted data: {"someRel": "REL_RECORD_ID"}
  @request.data.someRel.status = "active"
  ```

- Added `:isset` modifier for the static request data fields.
  ```js
  // prevent changing the "role" field
  @request.data.role:isset = false
  ```

- Added `:length` modifier for the arrayable request data and collection fields (`select`, `file`, `relation`).
  ```js
  // example submitted data: {"someSelectField": ["val1", "val2"]}
  @request.data.someSelectField:length = 2

  // check existing record field length
  someSelectField:length = 2
  ```

- Added `:each` modifier support for the multi-`select` request data and collection field.
  ```js
  // check if all selected rows has "pb_" prefix
  roles:each ~ 'pb_%'
  ```

- Improved the Admin UI filters autocomplete.

- Added `@random` sort key for `RANDOM()` sorted list results.

- Added Strava OAuth2 provider ([#1443](https://github.com/pocketbase/pocketbase/pull/1443); thanks @szsascha).

- Added Gitee OAuth2 provider ([#1448](https://github.com/pocketbase/pocketbase/pull/1448); thanks @yuxiang-gao).

- Added IME status check to the textarea keydown handler ([#1370](https://github.com/pocketbase/pocketbase/pull/1370); thanks @tenthree).

- Added `filesystem.NewFileFromBytes()` helper ([#1420](https://github.com/pocketbase/pocketbase/pull/1420); thanks @dschissler).

- Added support for reordering uploaded multiple files.

- Added `webp` to the default images mime type presets list ([#1469](https://github.com/pocketbase/pocketbase/pull/1469); thanks @khairulhaaziq).

- Added the OAuth2 refresh token to the auth meta response ([#1487](https://github.com/pocketbase/pocketbase/issues/1487)).

- Fixed the text wrapping in the Admin UI listing searchbar ([#1416](https://github.com/pocketbase/pocketbase/issues/1416)).

- Fixed number field value output in the records listing ([#1447](https://github.com/pocketbase/pocketbase/issues/1447)).

- Fixed duplicated settings view pages caused by uncompleted transitions ([#1498](https://github.com/pocketbase/pocketbase/issues/1498)).

- Allowed sending `Authorization` header with the `/auth-with-password` record and admin login requests ([#1494](https://github.com/pocketbase/pocketbase/discussions/1494)).

- `migrate down` now reverts migrations in the applied order.

- Added additional list-bucket check in the S3 config test API.

- Other minor improvements.


## v0.10.4

- Fixed `Record.MergeExpand` panic when the main model expand map is not initialized ([#1365](https://github.com/pocketbase/pocketbase/issues/1365)).


## v0.10.3

- ! Renamed the metadata key `original_filename` to `original-filename` due to an S3 file upload error caused by the underscore character ([#1343](https://github.com/pocketbase/pocketbase/pull/1343); thanks @yuxiang-gao).

- Fixed request verification docs api url ([#1332](https://github.com/pocketbase/pocketbase/pull/1332); thanks @JoyMajumdar2001)

- Excluded `collectionId` and `collectionName` from the displayable relation props list ([1322](https://github.com/pocketbase/pocketbase/issues/1322); thanks @dhall2).


## v0.10.2

- Fixed nested multiple expands with shared path ([#586](https://github.com/pocketbase/pocketbase/issues/586#issuecomment-1357784227)).
  A new helper method `models.Record.MergeExpand(map[string]any)` was also added to simplify the expand handling and unit testing.


## v0.10.1

- Fixed nested transactions deadlock when authenticating with OAuth2 ([#1291](https://github.com/pocketbase/pocketbase/issues/1291)).


## v0.10.0

- Added `/api/health` endpoint (thanks @MarvinJWendt).

- Added support for SMTP `LOGIN` auth for Microsoft/Outlook and other providers that don't support the `PLAIN` auth method ([#1217](https://github.com/pocketbase/pocketbase/discussions/1217#discussioncomment-4387970)).

- Reduced memory consumption (you can expect ~20% less allocated memory).

- Added support for split (concurrent and nonconcurrent) DB connections pool increasing even further the concurrent throughput without blocking reads on heavy write load.

- Improved record references delete performance.

- Removed the unnecessary parenthesis in the generated filter SQL query, reducing the "_parse stack overflow_" errors.

- Fixed `~` expressions backslash literal escaping ([#1231](https://github.com/pocketbase/pocketbase/discussions/1231)).

- Refactored the `core.app.Bootstrap()` to be called before starting the cobra commands ([#1267](https://github.com/pocketbase/pocketbase/discussions/1267)).

- ! Changed `pocketbase.NewWithConfig(config Config)` to `pocketbase.NewWithConfig(config *Config)` and added 4 new config settings:
  ```go
  DataMaxOpenConns int // default to core.DefaultDataMaxOpenConns
  DataMaxIdleConns int // default to core.DefaultDataMaxIdleConns
  LogsMaxOpenConns int // default to core.DefaultLogsMaxOpenConns
  LogsMaxIdleConns int // default to core.DefaultLogsMaxIdleConns
  ```

- Added new helper method `core.App.IsBootstrapped()` to check the current app bootstrap state.

- ! Changed `core.NewBaseApp(dir, encryptionEnv, isDebug)` to `NewBaseApp(config *BaseAppConfig)`.

- ! Removed `rest.UploadedFile` struct (see below `filesystem.File`).

- Added generic file resource struct that allows loading and uploading file content from
  different sources (at the moment multipart/form-data requests and from the local filesystem).
  ```
  filesystem.File{}
  filesystem.NewFileFromPath(path)
  filesystem.NewFileFromMultipart(multipartHeader)
  filesystem/System.UploadFile(file)
  ```

- Refactored `forms.RecordUpsert` to allow more easily loading and removing files programmatically.
  ```
  forms.RecordUpsert.AddFiles(key, filesystem.File...) // add new filesystem.File to the form for upload
  forms.RecordUpsert.RemoveFiles(key, filenames...)     // marks the filenames for deletion
  ```

- Trigger the `password` validators if any of the others password change fields is set.


## v0.9.2

- Fixed field column name conflict on record deletion ([#1220](https://github.com/pocketbase/pocketbase/discussions/1220)).


## v0.9.1

- Moved the record file upload and delete out of the db transaction to minimize the locking times.

- Added `Dao` query semaphore and base fail/retry handling to improve the concurrent writes throughput ([#1187](https://github.com/pocketbase/pocketbase/issues/1187)).

- Fixed records cascade deletion when there are "A<->B" relation references.

- Replaced `c.QueryString()` with `c.QueryParams().Encode()` to allow loading middleware modified query parameters in the default crud actions ([#1210](https://github.com/pocketbase/pocketbase/discussions/1210)).

- Fixed the datetime field not triggering the `onChange` event on manual field edit and added a "Clear" button ([#1219](https://github.com/pocketbase/pocketbase/issues/1219)).

- Updated the GitHub goreleaser action to use go 1.19.4 since it comes with [some security fixes](https://github.com/golang/go/issues?q=milestone%3AGo1.19.4+label%3ACherryPickApproved).


## v0.9.0

- Fixed concurrent multi-relation cascade update/delete ([#1138](https://github.com/pocketbase/pocketbase/issues/1138)).

- Added the raw OAuth2 user data (`meta.rawUser`) and OAuth2 access token (`meta.accessToken`) to the auth response ([#654](https://github.com/pocketbase/pocketbase/discussions/654)).

- `BaseModel.UnmarkAsNew()` method was renamed to `BaseModel.MarkAsNotNew()`.
  Additionally, to simplify the insert model queries with custom IDs, it is no longer required to call `MarkAsNew()` for manually initialized models with set ID since now this is the default state.
  When the model is populated with values from the database (eg. after row `Scan`) it will be marked automatically as "not new".

- Added `Record.OriginalCopy()` method that returns a new `Record` copy populated with the initially loaded record data (useful if you want to compare old and new field values).

- Added new event hooks:
  ```go
  app.OnBeforeBootstrap()
  app.OnAfterBootstrap()
  app.OnBeforeApiError()
  app.OnAfterApiError()
  app.OnRealtimeDisconnectRequest()
  app.OnRealtimeBeforeMessageSend()
  app.OnRealtimeAfterMessageSend()
  app.OnRecordBeforeRequestPasswordResetRequest()
  app.OnRecordAfterRequestPasswordResetRequest()
  app.OnRecordBeforeConfirmPasswordResetRequest()
  app.OnRecordAfterConfirmPasswordResetRequest()
  app.OnRecordBeforeRequestVerificationRequest()
  app.OnRecordAfterRequestVerificationRequest()
  app.OnRecordBeforeConfirmVerificationRequest()
  app.OnRecordAfterConfirmVerificationRequest()
  app.OnRecordBeforeRequestEmailChangeRequest()
  app.OnRecordAfterRequestEmailChangeRequest()
  app.OnRecordBeforeConfirmEmailChangeRequest()
  app.OnRecordAfterConfirmEmailChangeRequest()
  ```

- The original uploaded file name is now stored as metadata under the `original_filename` key. It could be accessed via:
  ```go
  fs, _ := app.NewFilesystem()
  defer fs.Close()

  attrs, _ := fs.Attributes(fikeKey)
  attrs.Metadata["original_name"]
  ```

- Added support for `Partial/Range` file requests ([#1125](https://github.com/pocketbase/pocketbase/issues/1125)).
  This is a minor breaking change if you are using `filesystem.Serve` (eg. as part of a custom `OnFileDownloadRequest` hook):
  ```go
  // old
  filesystem.Serve(res, e.ServedPath, e.ServedName)

  // new
  filesystem.Serve(res, req, e.ServedPath, e.ServedName)
  ```

- Refactored the `migrate` command to support **external JavaScript migration files** using an embedded JS interpreter ([goja](https://github.com/dop251/goja)).
  This allow writing custom migration scripts such as programmatically creating collections,
  initializing default settings, running data imports, etc., with a JavaScript API very similar to the Go one (_more documentation will be available soon_).

  The `migrate` command is available by default for the prebuilt executable,
  but if you use PocketBase as framework you need register it manually:
  ```go
  migrationsDir := "" // default to "pb_migrations" (for js) and "migrations" (for go)

  // load js files if you want to allow loading external JavaScript migrations
  jsvm.MustRegisterMigrations(app, &jsvm.MigrationsOptions{
    Dir: migrationsDir,
  })

  // register the `migrate` command
  migratecmd.MustRegister(app, app.RootCmd, &migratecmd.Options{
    TemplateLang: migratecmd.TemplateLangJS, // or migratecmd.TemplateLangGo (default)
    Dir:          migrationsDir,
    Automigrate:  true,
  })
  ```

  **The refactoring also comes with automigrations support.**

  If `Automigrate` is enabled (`true` by default for the prebuilt executable; can be disabled with `--automigrate=0`),
  PocketBase will generate seamlessly in the background JS (or Go) migration file with your collection changes.
  **The directory with the JS migrations can be committed to your git repo.**
  All migrations (Go and JS) are automatically executed on server start.
  Also note that the auto generated migrations are granural (in contrast to the `migrate collections` snapshot command)
  and allow multiple developers to do changes on the collections independently (even editing the same collection) miniziming the eventual merge conflicts.
  Here is a sample JS migration file that will be generated if you for example edit a single collection name:
  ```js
  // pb_migrations/1669663597_updated_posts_old.js
  migrate((db) => {
    // up
    const dao = new Dao(db)
    const collection = dao.findCollectionByNameOrId("lngf8rb3dqu86r3")
    collection.name = "posts_new"
    return dao.saveCollection(collection)
  }, (db) => {
    // down
    const dao = new Dao(db)
    const collection = dao.findCollectionByNameOrId("lngf8rb3dqu86r3")
    collection.name = "posts_old"
    return dao.saveCollection(collection)
  })
  ```

- Added new `Dao` helpers to make it easier fetching and updating the app settings from a migration:
  ```go
  dao.FindSettings([optEncryptionKey])
  dao.SaveSettings(newSettings, [optEncryptionKey])
  ```

- Moved `core.Settings` to `models/settings.Settings`:
  ```
  core.Settings{}           -> settings.Settings{}
  core.NewSettings()        -> settings.New()
  core.MetaConfig{}         -> settings.MetaConfig{}
  core.LogsConfig{}         -> settings.LogsConfig{}
  core.SmtpConfig{}         -> settings.SmtpConfig{}
  core.S3Config{}           -> settings.S3Config{}
  core.TokenConfig{}        -> settings.TokenConfig{}
  core.AuthProviderConfig{} -> settings.AuthProviderConfig{}
  ```

- Changed the `mailer.Mailer` interface (**minor breaking if you are sending custom emails**):
  ```go
  // Old:
  app.NewMailClient().Send(from, to, subject, html, attachments?)

  // New:
  app.NewMailClient().Send(&mailer.Message{
    From: from,
    To: to,
    Subject: subject,
    HTML: html,
    Attachments: attachments,
    // new configurable fields
    Bcc: []string{"bcc1@example.com", "bcc2@example.com"},
    Cc: []string{"cc1@example.com", "cc2@example.com"},
    Headers: map[string]string{"Custom-Header": "test"},
    Text: "custom plain text version",
  })
  ```
  The new `*mailer.Message` struct is also now a member of the `MailerRecordEvent` and `MailerAdminEvent` events.

- Other minor UI fixes and improvements


## v0.8.0

**⚠️ This release contains breaking changes and requires some manual migration steps!**

The biggest change is the merge of the `User` models and the `profiles` collection per [#376](https://github.com/pocketbase/pocketbase/issues/376).
There is no longer `user` type field and the users are just an "auth" collection (we now support **collection types**, currently only "base" and "auth").
This should simplify the users management and at the same time allow us to have unlimited multiple "auth" collections each with their own custom fields and authentication options (eg. staff, client, etc.).

In addition to the `Users` and `profiles` merge, this release comes with several other improvements:

- Added indirect expand support [#312](https://github.com/pocketbase/pocketbase/issues/312#issuecomment-1242893496).

- The `json` field type now supports filtering and sorting [#423](https://github.com/pocketbase/pocketbase/issues/423#issuecomment-1258302125).

- The `relation` field now allows unlimited `maxSelect` (aka. without upper limit).

- Added support for combined email/username + password authentication (see below `authWithPassword()`).

- Added support for full _"manager-subordinate"_ users management, including a special API rule to allow directly changing system fields like email, password, etc. without requiring `oldPassword` or other user verification.

- Enabled OAuth2 account linking on authorized request from the same auth collection (_this is useful for example if the OAuth2 provider doesn't return an email and you want to associate it with the current logged in user_).

- Added option to toggle the record columns visibility from the table listing.

- Added support for collection schema fields reordering.

- Added several new OAuth2 providers (Microsoft Azure AD, Spotify, Twitch, Kakao).

- Improved memory usage on large file uploads [#835](https://github.com/pocketbase/pocketbase/discussions/835).

- More detailed API preview docs and site documentation (the repo is located at https://github.com/pocketbase/site).

- Other minor performance improvements (mostly related to the search apis).

### Migrate from v0.7.x

- **[Data](#data)**
- **[SDKs](#sdks)**
- **[API](#api)**
- **[Internals](#internals)**

#### Data

The merge of users and profiles comes with several required db changes.
The easiest way to apply them is to use the new temporary `upgrade` command:

```sh
# make sure to have a copy of your pb_data in case something fails
cp -r ./pb_data ./pb_data_backup

# run the upgrade command
./pocketbase08 upgrade

# start the application as usual
./pocketbase08 serve
```

The upgrade command:

- Creates a new `users` collection with merged fields from the `_users` table and the `profiles` collection.
  The new user records will have the ids from the `profiles` collection.
- Changes all `user` type fields to `relation` and update the references to point to the new user ids.
- Renames all `@collection.profiles.*`, `@request.user.*` and `@request.user.profile.*` filters to `@collection.users.*` and `@request.auth.*`.
- Appends `2` to all **schema field names** and **api filter rules** that conflicts with the new system reserved ones:
  ```
  collectionId   => collectionId2
  collectionName => collectionName2
  expand         => expand2

  // only for the "profiles" collection fields:
  username               => username2
  email                  => email2
  emailVisibility        => emailVisibility2
  verified               => verified2
  tokenKey               => tokenKey2
  passwordHash           => passwordHash2
  lastResetSentAt        => lastResetSentAt2
  lastVerificationSentAt => lastVerificationSentAt2
  ```

#### SDKs

Please check the individual SDK package changelog and apply the necessary changes in your code:

- [**JavaScript SDK changelog**](https://github.com/pocketbase/js-sdk/blob/master/CHANGELOG.md)
  ```sh
  npm install pocketbase@latest --save
  ```

- [**Dart SDK changelog**](https://github.com/pocketbase/dart-sdk/blob/master/CHANGELOG.md)

  ```sh
  dart pub add pocketbase:^0.5.0
  # or with Flutter:
  flutter pub add pocketbase:^0.5.0
  ```

#### API

> _**You don't have to read this if you are using an official SDK.**_

- The authorization schema is no longer necessary. Now it is auto detected from the JWT token payload:
  <table class="d-table" width="100%">
    <tr>
      <th>Old</th>
      <th>New</th>
    </tr>
    <tr valign="top">
      <td>Authorization: Admin TOKEN</td>
      <td>Authorization: TOKEN</td>
    </tr>
    <tr valign="top">
      <td>Authorization: User TOKEN</td>
      <td>Authorization: TOKEN</td>
    </tr>
  </table>

- All datetime stings are now returned in ISO8601 format - with _Z_ suffix and space as separator between the date and time part:
  <table class="d-table" width="100%">
    <tr>
      <th>Old</th>
      <th>New</th>
    </tr>
    <tr valign="top">
      <td>2022-01-02 03:04:05.678</td>
      <td>2022-01-02 03:04:05.678<strong>Z</strong></td>
    </tr>
  </table>

- Removed the `@` prefix from the system record fields for easier json parsing:
  <table class="d-table" width="100%">
    <tr>
      <th>Old</th>
      <th>New</th>
    </tr>
    <tr valign="top">
      <td><strong>@</strong>collectionId</td>
      <td>collectionId</td>
    </tr>
    <tr valign="top">
      <td><strong>@</strong>collectionName</td>
      <td>collectionName</td>
    </tr>
    <tr valign="top">
      <td><strong>@</strong>expand</td>
      <td>expand</td>
    </tr>
  </table>

- All users api handlers are moved under `/api/collections/:collection/`:
  <table class="d-table" width="100%">
    <tr>
      <th>Old</th>
      <th>New</th>
    </tr>
    <tr valign="top">
      <td>
        <em>GET /api/<strong>users</strong>/auth-methods</em>
      </td>
      <td>
        <em>GET /api/<strong>collections/:collection</strong>/auth-methods</em>
      </td>
    </tr>
    <tr valign="top">
      <td>
        <em>POST /api/<strong>users/refresh</strong></em>
      </td>
      <td>
        <em>POST /api/<strong>collections/:collection/auth-refresh</strong></em>
      </td>
    </tr>
    <tr valign="top">
      <td><em>POST /api/<strong>users/auth-via-oauth2</strong></em></td>
      <td>
        <em>POST /api/<strong>collections/:collection/auth-with-oauth2</strong></em>
        <br/>
        <em>You can now also pass optional <code>createData</code> object on OAuth2 sign-up.</em>
        <br/>
        <em>Also please note that now required user/profile fields are properly validated when creating new auth model on OAuth2 sign-up.</em>
      </td>
    </tr>
    <tr valign="top">
      <td><em>POST /api/<strong>users/auth-via-email</strong></em></td>
      <td>
        <em>POST /api/<strong>collections/:collection/auth-with-password</strong></em>
        <br/>
        <em>Handles username/email + password authentication.</em>
        <br/>
        <code>{"identity": "usernameOrEmail", "password": "123456"}</code>
      </td>
    </tr>
    <tr valign="top">
      <td><em>POST /api/<strong>users</strong>/request-password-reset</em></td>
      <td><em>POST /api/<strong>collections/:collection</strong>/request-password-reset</em></td>
    </tr>
    <tr valign="top">
      <td><em>POST /api/<strong>users</strong>/confirm-password-reset</em></td>
      <td><em>POST /api/<strong>collections/:collection</strong>/confirm-password-reset</em></td>
    </tr>
    <tr valign="top">
      <td><em>POST /api/<strong>users</strong>/request-verification</em></td>
      <td><em>POST /api/<strong>collections/:collection</strong>/request-verification</em></td>
    </tr>
    <tr valign="top">
      <td><em>POST /api/<strong>users</strong>/confirm-verification</em></td>
      <td><em>POST /api/<strong>collections/:collection</strong>/confirm-verification</em></td>
    </tr>
    <tr valign="top">
      <td><em>POST /api/<strong>users</strong>/request-email-change</em></td>
      <td><em>POST /api/<strong>collections/:collection</strong>/request-email-change</em></td>
    </tr>
    <tr valign="top">
      <td><em>POST /api/<strong>users</strong>/confirm-email-change</em></td>
      <td><em>POST /api/<strong>collections/:collection</strong>/confirm-email-change</em></td>
    </tr>
    <tr valign="top">
      <td><em>GET /api/<strong>users</strong></em></td>
      <td><em>GET /api/<strong>collections/:collection/records</strong></em></td>
    </tr>
    <tr valign="top">
      <td><em>GET /api/<strong>users</strong>/:id</em></td>
      <td><em>GET /api/<strong>collections/:collection/records</strong>/:id</em></td>
    </tr>
    <tr valign="top">
      <td><em>POST /api/<strong>users</strong></em></td>
      <td><em>POST /api/<strong>collections/:collection/records</strong></em></td>
    </tr>
    <tr valign="top">
      <td><em>PATCH /api/<strong>users</strong>/:id</em></td>
      <td><em>PATCH /api/<strong>collections/:collection/records</strong>/:id</em></td>
    </tr>
    <tr valign="top">
      <td><em>DELETE /api/<strong>users</strong>/:id</em></td>
      <td><em>DELETE /api/<strong>collections/:collection/records</strong>/:id</em></td>
    </tr>
    <tr valign="top">
      <td><em>GET /api/<strong>users</strong>/:id/external-auths</em></td>
      <td><em>GET /api/<strong>collections/:collection/records</strong>/:id/external-auths</em></td>
    </tr>
    <tr valign="top">
      <td><em>DELETE /api/<strong>users</strong>/:id/external-auths/:provider</em></td>
      <td><em>DELETE /api/<strong>collections/:collection/records</strong>/:id/external-auths/:provider</em></td>
    </tr>
  </table>

  _In relation to the above changes, the `user` property in the auth response is renamed to `record`._

- The admins api was also updated for consistency with the users api changes:
  <table class="d-table" width="100%">
    <tr>
      <th>Old</th>
      <th>New</th>
    </tr>
    <tr valign="top">
      <td>
        <em>POST /api/admins/<strong>refresh</strong></em>
      </td>
      <td>
        <em>POST /api/admins/<strong>auth-refresh</strong></em>
      </td>
    </tr>
    <tr valign="top">
      <td><em>POST /api/admins/<strong>auth-via-email</strong></em></td>
      <td>
        <em>POST /api/admins/<strong>auth-with-password</strong></em>
        <br />
        <code>{"identity": "test@example.com", "password": "123456"}</code>
        <br />
        (notice that the <code>email</code> body field was renamed to <code>identity</code>)
      </td>
    </tr>
  </table>

- To prevent confusion with the auth method responses, the following endpoints now returns 204 with empty body (previously 200 with token and auth model):
  ```
  POST /api/admins/confirm-password-reset
  POST /api/collections/:collection/confirm-password-reset
  POST /api/collections/:collection/confirm-verification
  POST /api/collections/:collection/confirm-email-change
  ```

- Renamed the "user" related settings fields returned by `GET /api/settings`:
  <table class="d-table" width="100%">
    <tr>
      <th>Old</th>
      <th>New</th>
    </tr>
    <tr valign="top">
      <td><strong>user</strong>AuthToken</td>
      <td><strong>record</strong>AuthToken</td>
    </tr>
    <tr valign="top">
      <td><strong>user</strong>PasswordResetToken</td>
      <td><strong>record</strong>PasswordResetToken</td>
    </tr>
    <tr valign="top">
      <td><strong>user</strong>EmailChangeToken</td>
      <td><strong>record</strong>EmailChangeToken</td>
    </tr>
    <tr valign="top">
      <td><strong>user</strong>VerificationToken</td>
      <td><strong>record</strong>VerificationToken</td>
    </tr>
  </table>

#### Internals

> _**You don't have to read this if you are not using PocketBase as framework.**_

- Removed `forms.New*WithConfig()` factories to minimize ambiguities.
  If you need to pass a transaction Dao you can use the new `SetDao(dao)` method available to the form instances.

- `forms.RecordUpsert.LoadData(data map[string]any)` now can bulk load external data from a map.
  To load data from a request instance, you could use `forms.RecordUpsert.LoadRequest(r, optKeysPrefix = "")`.

- `schema.RelationOptions.MaxSelect` has new type `*int` (_you can use the new `types.Pointer(123)` helper to assign pointer values_).

- Renamed the constant `apis.ContextUserKey` (_"user"_) to `apis.ContextAuthRecordKey` (_"authRecord"_).

- Replaced user related middlewares with their auth record alternative:
  <table class="d-table" width="100%">
    <tr>
      <th>Old</th>
      <th>New</th>
    </tr>
    <tr valign="top">
      <td>apis.Require<strong>User</strong>Auth()</td>
      <td>apis.Require<strong>Record</strong>Auth(<strong>optCollectionNames ...string</strong>)</td>
    </tr>
    <tr valign="top">
      <td>apis.RequireAdminOr<strong>User</strong>Auth()</td>
      <td>apis.RequireAdminOr<strong>Record</strong>Auth(<strong>optCollectionNames ...string</strong>)</td>
    </tr>
    <tr valign="top">
      <td>N/A</td>
      <td>
        <strong>RequireSameContextRecordAuth()</strong>
        <br/>
        <em>(requires the auth record to be from the same context collection)</em>
      </td>
    </tr>
  </table>

- The following record Dao helpers now uses the collection id or name instead of `*models.Collection` instance to reduce the verbosity when fetching records:
  <table class="d-table" width="100%">
    <tr>
      <th>Old</th>
      <th>New</th>
    </tr>
    <tr valign="top">
      <td>dao.FindRecordById(<strong>collection</strong>, ...)</td>
      <td>dao.FindRecordById(<strong>collectionNameOrId</strong>, ...)</td>
    </tr>
    <tr valign="top">
      <td>dao.FindRecordsByIds(<strong>collection</strong>, ...)</td>
      <td>dao.FindRecordsByIds(<strong>collectionNameOrId</strong>, ...)</td>
    </tr>
    <tr valign="top">
      <td>dao.FindRecordsByExpr(<strong>collection</strong>, ...)</td>
      <td>dao.FindRecordsByExpr(<strong>collectionNameOrId</strong>, ...)</td>
    </tr>
    <tr valign="top">
      <td>dao.FindFirstRecordByData(<strong>collection</strong>, ...)</td>
      <td>dao.FindFirstRecordByData(<strong>collectionNameOrId</strong>, ...)</td>
    </tr>
    <tr valign="top">
      <td>dao.IsRecordValueUnique(<strong>collection</strong>, ...)</td>
      <td>dao.IsRecordValueUnique(<strong>collectionNameOrId</strong>, ...)</td>
    </tr>
  </table>

- Replaced all User related Dao helpers with Record equivalents:
  <table class="d-table" width="100%">
    <tr>
      <th>Old</th>
      <th>New</th>
    </tr>
    <tr valign="top">
      <td>dao.UserQuery()</td>
      <td>dao.RecordQuery(collection)</td>
    </tr>
    <tr valign="top">
      <td>dao.FindUserById(id)</td>
      <td>dao.FindRecordById(collectionNameOrId, id)</td>
    </tr>
    <tr valign="top">
      <td>dao.FindUserByToken(token, baseKey)</td>
      <td>dao.FindAuthRecordByToken(token, baseKey)</td>
    </tr>
    <tr valign="top">
      <td>dao.FindUserByEmail(email)</td>
      <td>dao.FindAuthRecordByEmail(collectionNameOrId, email)</td>
    </tr>
    <tr valign="top">
      <td>N/A</td>
      <td>dao.FindAuthRecordByUsername(collectionNameOrId, username)</td>
    </tr>
  </table>

- Moved the formatted `ApiError` struct and factories to the `github.com/pocketbase/pocketbase/apis` subpackage:
  <table class="d-table" width="100%">
    <tr>
      <th>Old</th>
      <th>New</th>
    </tr>
    <tr valign="top">
      <td colspan="2"><em>Import path</em></td>
    </tr>
    <tr valign="top">
      <td>github.com/pocketbase/pocketbase/<strong>tools/rest</strong></td>
      <td>github.com/pocketbase/pocketbase/<strong>apis</strong></td>
    </tr>
    <tr valign="top">
      <td colspan="2"><em>Fields</em></td>
    </tr>
    <tr valign="top">
      <td><strong>rest</strong>.ApiError{}</td>
      <td><strong>apis</strong>.ApiError{}</td>
    </tr>
    <tr valign="top">
      <td><strong>rest</strong>.NewNotFoundError()</td>
      <td><strong>apis</strong>.NewNotFoundError()</td>
    </tr>
    <tr valign="top">
      <td><strong>rest</strong>.NewBadRequestError()</td>
      <td><strong>apis</strong>.NewBadRequestError()</td>
    </tr>
    <tr valign="top">
      <td><strong>rest</strong>.NewForbiddenError()</td>
      <td><strong>apis</strong>.NewForbiddenError()</td>
    </tr>
    <tr valign="top">
      <td><strong>rest</strong>.NewUnauthorizedError()</td>
      <td><strong>apis</strong>.NewUnauthorizedError()</td>
    </tr>
    <tr valign="top">
      <td><strong>rest</strong>.NewApiError()</td>
      <td><strong>apis</strong>.NewApiError()</td>
    </tr>
  </table>

- Renamed `models.Record` helper getters:
  <table class="d-table" width="100%">
    <tr>
      <th>Old</th>
      <th>New</th>
    </tr>
    <tr valign="top">
      <td>Set<strong>DataValue</strong></td>
      <td>Set</td>
    </tr>
    <tr valign="top">
      <td>Get<strong>DataValue</strong></td>
      <td>Get</td>
    </tr>
    <tr valign="top">
      <td>GetBool<strong>DataValue</strong></td>
      <td>GetBool</td>
    </tr>
    <tr valign="top">
      <td>GetString<strong>DataValue</strong></td>
      <td>GetString</td>
    </tr>
    <tr valign="top">
      <td>GetInt<strong>DataValue</strong></td>
      <td>GetInt</td>
    </tr>
    <tr valign="top">
      <td>GetFloat<strong>DataValue</strong></td>
      <td>GetFloat</td>
    </tr>
    <tr valign="top">
      <td>GetTime<strong>DataValue</strong></td>
      <td>GetTime</td>
    </tr>
    <tr valign="top">
      <td>GetDateTime<strong>DataValue</strong></td>
      <td>GetDateTime</td>
    </tr>
    <tr valign="top">
      <td>GetStringSlice<strong>DataValue</strong></td>
      <td>GetStringSlice</td>
    </tr>
  </table>

- Added new auth collection `models.Record` helpers:
  ```go
  func (m *Record) Username() string
  func (m *Record) SetUsername(username string) error
  func (m *Record) Email() string
  func (m *Record) SetEmail(email string) error
  func (m *Record) EmailVisibility() bool
  func (m *Record) SetEmailVisibility(visible bool) error
  func (m *Record) IgnoreEmailVisibility(state bool)
  func (m *Record) Verified() bool
  func (m *Record) SetVerified(verified bool) error
  func (m *Record) TokenKey() string
  func (m *Record) SetTokenKey(key string) error
  func (m *Record) RefreshTokenKey() error
  func (m *Record) LastResetSentAt() types.DateTime
  func (m *Record) SetLastResetSentAt(dateTime types.DateTime) error
  func (m *Record) LastVerificationSentAt() types.DateTime
  func (m *Record) SetLastVerificationSentAt(dateTime types.DateTime) error
  func (m *Record) ValidatePassword(password string) bool
  func (m *Record) SetPassword(password string) error
  ```

- Added option to return serialized custom `models.Record` fields data:
  ```go
  func (m *Record) UnknownData() map[string]any
  func (m *Record) WithUnknownData(state bool)
  ```

- Deleted `model.User`. Now the user data is stored as an auth `models.Record`.
  <table class="d-table" width="100%">
    <tr>
      <th>Old</th>
      <th>New</th>
    </tr>
    <tr valign="top">
      <td>User.Email</td>
      <td>Record.Email()</td>
    </tr>
    <tr valign="top">
      <td>User.TokenKey</td>
      <td>Record.TokenKey()</td>
    </tr>
    <tr valign="top">
      <td>User.Verified</td>
      <td>Record.Verified()</td>
    </tr>
    <tr valign="top">
      <td>User.SetPassword()</td>
      <td>Record.SetPassword()</td>
    </tr>
    <tr valign="top">
      <td>User.RefreshTokenKey()</td>
      <td>Record.RefreshTokenKey()</td>
    </tr>
    <tr valign="top">
      <td colspan="2"><em>etc.</em></td>
    </tr>
  </table>

- Replaced `User` related event hooks with their `Record` alternative:
  <table class="d-table" width="100%">
    <tr>
      <th>Old</th>
      <th>New</th>
    </tr>
    <tr valign="top">
      <td>OnMailerBefore<strong>User</strong>ResetPasswordSend() *hook.Hook[*Mailer<strong>User</strong>Event]</td>
      <td>OnMailerBefore<strong>Record</strong>ResetPasswordSend() *hook.Hook[*Mailer<strong>Record</strong>Event]</td>
    </tr>
    <tr valign="top">
      <td>OnMailerAfter<strong>User</strong>ResetPasswordSend() *hook.Hook[*Mailer<strong>User</strong>Event]</td>
      <td>OnMailerAfter<strong>Record</strong>ResetPasswordSend() *hook.Hook[*Mailer<strong>Record</strong>Event]</td>
    </tr>
    <tr valign="top">
      <td>OnMailerBefore<strong>User</strong>VerificationSend() *hook.Hook[*Mailer<strong>User</strong>Event]</td>
      <td>OnMailerBefore<strong>Record</strong>VerificationSend() *hook.Hook[*Mailer<strong>Record</strong>Event]</td>
    </tr>
    <tr valign="top">
      <td>OnMailerAfter<strong>User</strong>VerificationSend() *hook.Hook[*Mailer<strong>User</strong>Event]</td>
      <td>OnMailerAfter<strong>Record</strong>VerificationSend() *hook.Hook[*Mailer<strong>Record</strong>Event]</td>
    </tr>
    <tr valign="top">
      <td>OnMailerBefore<strong>User</strong>ChangeEmailSend() *hook.Hook[*Mailer<strong>User</strong>Event]</td>
      <td>OnMailerBefore<strong>Record</strong>ChangeEmailSend() *hook.Hook[*Mailer<strong>Record</strong>Event]</td>
    </tr>
    <tr valign="top">
      <td>OnMailerAfter<strong>User</strong>ChangeEmailSend() *hook.Hook[*Mailer<strong>User</strong>Event]</td>
      <td>OnMailerAfter<strong>Record</strong>ChangeEmailSend() *hook.Hook[*Mailer<strong>Record</strong>Event]</td>
    </tr>
    <tr valign="top">
      <td>On<strong>Users</strong>ListRequest() *hook.Hook[*<strong>User</strong>ListEvent]</td>
      <td>On<strong>Records</strong>ListRequest() *hook.Hook[*<strong>Records</strong>ListEvent]</td>
    </tr>
    <tr valign="top">
      <td>On<strong>User</strong>ViewRequest() *hook.Hook[*<strong>User</strong>ViewEvent]</td>
      <td>On<strong>Record</strong>ViewRequest() *hook.Hook[*<strong>Record</strong>ViewEvent]</td>
    </tr>
    <tr valign="top">
      <td>On<strong>User</strong>BeforeCreateRequest() *hook.Hook[*<strong>User</strong>CreateEvent]</td>
      <td>On<strong>Record</strong>BeforeCreateRequest() *hook.Hook[*<strong>Record</strong>CreateEvent]</td>
    </tr>
    <tr valign="top">
      <td>On<strong>User</strong>AfterCreateRequest() *hook.Hook[*<strong>User</strong>CreateEvent]</td>
      <td>On<strong>Record</strong>AfterCreateRequest() *hook.Hook[*<strong>Record</strong>CreateEvent]</td>
    </tr>
    <tr valign="top">
      <td>On<strong>User</strong>BeforeUpdateRequest() *hook.Hook[*<strong>User</strong>UpdateEvent]</td>
      <td>On<strong>Record</strong>BeforeUpdateRequest() *hook.Hook[*<strong>Record</strong>UpdateEvent]</td>
    </tr>
    <tr valign="top">
      <td>On<strong>User</strong>AfterUpdateRequest() *hook.Hook[*<strong>User</strong>UpdateEvent]</td>
      <td>On<strong>Record</strong>AfterUpdateRequest() *hook.Hook[*<strong>Record</strong>UpdateEvent]</td>
    </tr>
    <tr valign="top">
      <td>On<strong>User</strong>BeforeDeleteRequest() *hook.Hook[*<strong>User</strong>DeleteEvent]</td>
      <td>On<strong>Record</strong>BeforeDeleteRequest() *hook.Hook[*<strong>Record</strong>DeleteEvent]</td>
    </tr>
    <tr valign="top">
      <td>On<strong>User</strong>AfterDeleteRequest() *hook.Hook[*<strong>User</strong>DeleteEvent]</td>
      <td>On<strong>Record</strong>AfterDeleteRequest() *hook.Hook[*<strong>Record</strong>DeleteEvent]</td>
    </tr>
    <tr valign="top">
      <td>On<strong>User</strong>AuthRequest() *hook.Hook[*<strong>User</strong>AuthEvent]</td>
      <td>On<strong>Record</strong>AuthRequest() *hook.Hook[*<strong>Record</strong>AuthEvent]</td>
    </tr>
    <tr valign="top">
      <td>On<strong>User</strong>ListExternalAuths() *hook.Hook[*<strong>User</strong>ListExternalAuthsEvent]</td>
      <td>On<strong>Record</strong>ListExternalAuths() *hook.Hook[*<strong>Record</strong>ListExternalAuthsEvent]</td>
    </tr>
    <tr valign="top">
      <td>On<strong>User</strong>BeforeUnlinkExternalAuthRequest() *hook.Hook[*<strong>User</strong>UnlinkExternalAuthEvent]</td>
      <td>On<strong>Record</strong>BeforeUnlinkExternalAuthRequest() *hook.Hook[*<strong>Record</strong>UnlinkExternalAuthEvent]</td>
    </tr>
    <tr valign="top">
      <td>On<strong>User</strong>AfterUnlinkExternalAuthRequest() *hook.Hook[*<strong>User</strong>UnlinkExternalAuthEvent]</td>
      <td>On<strong>Record</strong>AfterUnlinkExternalAuthRequest() *hook.Hook[*<strong>Record</strong>UnlinkExternalAuthEvent]</td>
    </tr>
  </table>

- Replaced `forms.UserEmailLogin{}` with `forms.RecordPasswordLogin{}` (for both username and email depending on which is enabled for the collection).

- Renamed user related `core.Settings` fields:
  <table class="d-table" width="100%">
    <tr>
      <th>Old</th>
      <th>New</th>
    </tr>
    <tr valign="top">
      <td>core.Settings.<strong>User</strong>AuthToken{}</td>
      <td>core.Settings.<strong>Record</strong>AuthToken{}</td>
    </tr>
    <tr valign="top">
      <td>core.Settings.<strong>User</strong>PasswordResetToken{}</td>
      <td>core.Settings.<strong>Record</strong>PasswordResetToken{}</td>
    </tr>
    <tr valign="top">
      <td>core.Settings.<strong>User</strong>EmailChangeToken{}</td>
      <td>core.Settings.<strong>Record</strong>EmailChangeToken{}</td>
    </tr>
    <tr valign="top">
      <td>core.Settings.<strong>User</strong>VerificationToken{}</td>
      <td>core.Settings.<strong>Record</strong>VerificationToken{}</td>
    </tr>
  </table>

- Marked as "Deprecated" and will be removed in v0.9+:
    ```
    core.Settings.EmailAuth{}
    core.EmailAuthConfig{}
    schema.FieldTypeUser
    schema.UserOptions{}
    ```

- The second argument of `apis.StaticDirectoryHandler(fileSystem, enableIndexFallback)` now is used to enable/disable index.html forwarding on missing file (eg. in case of SPA).<|MERGE_RESOLUTION|>--- conflicted
+++ resolved
@@ -1,15 +1,9 @@
-<<<<<<< HEAD
 ## v0.17.0-WIP
 
 - Added Instagram OAuth2 ([#2534](https://github.com/pocketbase/pocketbase/pull/2534); thanks @pnmcosta).
 
 
-## v0.16.2-WIP
-=======
 ## v0.16.2
->>>>>>> e9969ed6
-
-> _To update the prebuilt executable you can run `./pocketbase update`._
 
 - Fixed backups archive not excluding the local `backups` directory on Windows ([#2548](https://github.com/pocketbase/pocketbase/discussions/2548#discussioncomment-5979712)).
 
@@ -21,8 +15,6 @@
 
 
 ## v0.16.1
-
-> _To update the prebuilt executable you can run `./pocketbase update`._
 
 - Fixed backup restore not working in a container environment when `pb_data` is mounted as volume ([#2519](https://github.com/pocketbase/pocketbase/issues/2519)).
 
