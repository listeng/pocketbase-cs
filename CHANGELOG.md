--- conflicted
+++ resolved
@@ -1,4 +1,3 @@
-<<<<<<< HEAD
 ## (WIP) v0.14.0
 
 - Added _experimental_ Apple OAuth2 integration.
@@ -13,11 +12,10 @@
   _The change will affect only new users. Depending on the demand, we may make it configurable from the auth options._
 
 - **!** Changed the request logs `method` value to UPPERCASE, eg. "get" => "GET" ([#1956](https://github.com/pocketbase/pocketbase/discussions/1956)).
-=======
+
 ## v0.13.4
 
 - Removed eager unique collection name check to allow lazy evaluation during bulk import.
->>>>>>> 31b24ecb
 
 
 ## v0.13.3
