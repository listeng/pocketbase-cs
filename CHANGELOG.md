<<<<<<< HEAD
## v0.27.0 (WIP)

- Updated the mail attachments auto MIME type detection to use `gabriel-vasile/mimetype` for consistency and broader sniffing signatures support.

- Updated the `select` field UI to accomodate better larger lists and RTL languages ([#4674](https://github.com/pocketbase/pocketbase/issues/4674)).

- Minor UI fixes (_removed the superuser fields from the auth record create/update examples, etc._).
=======
## v0.26.6

- Allow OIDC `email_verified` to be int or boolean string since some OIDC providers like AWS Cognito has non-standard userinfo response ([#6657](https://github.com/pocketbase/pocketbase/pull/6657)).

- Updated `modernc.org/sqlite` to 1.36.3.
>>>>>>> e29655ab


## v0.26.5

- Fixed canonical URI parts escaping when generating the S3 request signature ([#6654](https://github.com/pocketbase/pocketbase/issues/6654)).


## v0.26.4

- Fixed `RecordErrorEvent.Error` and `CollectionErrorEvent.Error` sync with `ModelErrorEvent.Error` ([#6639](https://github.com/pocketbase/pocketbase/issues/6639)).

- Fixed logs details copy to clipboard action.

- Updated `modernc.org/sqlite` to 1.36.2.


## v0.26.3

- Fixed and normalized logs error serialization across common types for more consistent logs error output ([#6631](https://github.com/pocketbase/pocketbase/issues/6631)).


## v0.26.2

- Updated `golang-jwt/jwt` dependency because it comes with a [minor security fix](https://github.com/golang-jwt/jwt/security/advisories/GHSA-mh63-6h87-95cp).


## v0.26.1

- Removed the wrapping of `io.EOF` error when reading files since currently `io.ReadAll` doesn't check for wrapped errors ([#6600](https://github.com/pocketbase/pocketbase/issues/6600)).


## v0.26.0

- ⚠️ Replaced `aws-sdk-go-v2` and `gocloud.dev/blob` with custom lighter implementation ([#6562](https://github.com/pocketbase/pocketbase/discussions/6562)).
    As a side-effect of the dependency removal, the binary size has been reduced with ~10MB and builds ~30% faster.
    _Although the change is expected to be backward-compatible, I'd recommend to test first locally the new version with your S3 provider (if you use S3 for files storage and backups)._

- ⚠️ Prioritized the user submitted non-empty `createData.email` (_it will be unverified_) when creating the PocketBase user during the first OAuth2 auth.

- Load the request info context during password/OAuth2/OTP authentication ([#6402](https://github.com/pocketbase/pocketbase/issues/6402)).
    This could be useful in case you want to target the auth method as part of the MFA and Auth API rules.
    For example, to disable MFA for the OAuth2 auth could be expressed as `@request.context != "oauth2"` MFA rule.

- Added `store.Store.SetFunc(key, func(old T) new T)` to set/update a store value with the return result of the callback in a concurrent safe manner.

- Added `subscription.Message.WriteSSE(w, id)` for writing an SSE formatted message into the provided writer interface (_used mostly to assist with the unit testing_).

- Added `$os.stat(file)` JSVM helper ([#6407](https://github.com/pocketbase/pocketbase/discussions/6407)).

- Added log warning for `async` marked JSVM handlers and resolve when possible the returned `Promise` as fallback ([#6476](https://github.com/pocketbase/pocketbase/issues/6476)).

- Allowed calling `cronAdd`, `cronRemove` from inside other JSVM handlers ([#6481](https://github.com/pocketbase/pocketbase/discussions/6481)).

- Bumped the default request read and write timeouts to 5mins (_old 3mins_) to accommodate slower internet connections and larger file uploads/downloads.
    _If you want to change them you can modify the `OnServe` hook's `ServeEvent.ReadTimeout/WriteTimeout` fields as shown in [#6550](https://github.com/pocketbase/pocketbase/discussions/6550#discussioncomment-12364515)._

- Normalized the `@request.auth.*` and `@request.body.*` back relations resolver to always return `null` when the relation field is pointing to a different collection ([#6590](https://github.com/pocketbase/pocketbase/discussions/6590#discussioncomment-12496581)).

- Other minor improvements (_fixed query dev log nested parameters output, reintroduced `DynamicModel` object/array props reflect types caching, updated Go and npm deps, etc._)


## v0.25.9

- Fixed `DynamicModel` object/array props reflect type caching ([#6563](https://github.com/pocketbase/pocketbase/discussions/6563)).


## v0.25.8

- Added a default leeway of 5 minutes for the Apple/OIDC `id_token` timestamp claims check to account for clock-skew ([#6529](https://github.com/pocketbase/pocketbase/issues/6529)).
    It can be further customized if needed with the `PB_ID_TOKEN_LEEWAY` env variable (_the value must be in seconds, e.g. "PB_ID_TOKEN_LEEWAY=60" for 1 minute_).


## v0.25.7

- Fixed `@request.body.jsonObjOrArr.*` values extraction ([#6493](https://github.com/pocketbase/pocketbase/discussions/6493)).


## v0.25.6

- Restore the missing `meta.isNew` field of the OAuth2 success response ([#6490](https://github.com/pocketbase/pocketbase/issues/6490)).

- Updated npm dependencies.


## v0.25.5

- Set the current working directory as a default goja script path when executing inline JS strings to allow `require(m)` traversing parent `node_modules` directories.

- Updated `modernc.org/sqlite` and `modernc.org/libc` dependencies.


## v0.25.4

- Downgraded `aws-sdk-go-v2` to the version before the default data integrity checks because there have been reports for non-AWS S3 providers in addition to Backblaze (IDrive, R2) that no longer or partially work with the latest AWS SDK changes.

    While we try to enforce `when_required` by default, it is not enough to disable the new AWS SDK integrity checks entirely and some providers will require additional manual adjustments to make them compatible with the latest AWS SDK (e.g. removing the `x-aws-checksum-*` headers, unsetting the checksums calculation or reinstantiating the old MD5 checksums for some of the required operations, etc.) which as a result leads to a configuration mess that I'm not sure it would be a good idea to introduce.

    This unfornuatelly is not a PocketBase or Go specific issue and the official AWS SDKs for other languages are in the same situation (even the latest aws-cli).

    For those of you that extend PocketBase with Go: if your S3 vendor doesn't support the [AWS Data integrity checks](https://docs.aws.amazon.com/sdkref/latest/guide/feature-dataintegrity.html) and you are updating with `go get -u`, then make sure that the `aws-sdk-go-v2` dependencies in your `go.mod` are the same as in the repo:
    ```
    // go.mod
    github.com/aws/aws-sdk-go-v2 v1.36.1
    github.com/aws/aws-sdk-go-v2/config v1.28.10
    github.com/aws/aws-sdk-go-v2/credentials v1.17.51
    github.com/aws/aws-sdk-go-v2/feature/s3/manager v1.17.48
    github.com/aws/aws-sdk-go-v2/service/s3 v1.72.2

    // after that run
    go clean -modcache && go mod tidy
    ```
    _The versions pinning is temporary until the non-AWS S3 vendors patch their implementation or until I manage to find time to remove/replace the `aws-sdk-go-v2` dependency (I'll consider prioritizing it for the v0.26 or v0.27 release)._


## v0.25.3

- Added a temporary exception for Backblaze S3 endpoints to exclude the new `aws-sdk-go-v2` checksum headers ([#6440](https://github.com/pocketbase/pocketbase/discussions/6440)).


## v0.25.2

- Fixed realtime delete event not being fired for `RecordProxy`-ies and added basic realtime record resolve automated tests ([#6433](https://github.com/pocketbase/pocketbase/issues/6433)).


## v0.25.1

- Fixed the batch API Preview success sample response.

- Bumped GitHub action min Go version to 1.23.6 as it comes with a [minor security fix](https://github.com/golang/go/issues?q=milestone%3AGo1.23.6+label%3ACherryPickApproved) for the ppc64le build.


## v0.25.0

- ⚠️ Upgraded Google OAuth2 auth, token and userinfo endpoints to their latest versions.
    _For users that don't do anything custom with the Google OAuth2 data or the OAuth2 auth URL, this should be a non-breaking change. The exceptions that I could find are:_
    - `/v3/userinfo` auth response changes:
        ```
        meta.rawUser.id             => meta.rawUser.sub
        meta.rawUser.verified_email => meta.rawUser.email_verified
        ```
    - `/v2/auth` query parameters changes:
        If you are specifying custom `approval_prompt=force` query parameter for the OAuth2 auth URL, you'll have to replace it with **`prompt=consent`**.

- Added Trakt OAuth2 provider ([#6338](https://github.com/pocketbase/pocketbase/pull/6338); thanks @aidan-)

- Added support for case-insensitive password auth based on the related UNIQUE index field collation ([#6337](https://github.com/pocketbase/pocketbase/discussions/6337)).

- Enforced `when_required` for the new AWS SDK request and response checksum validations to allow other non-AWS vendors to catch up with new AWS SDK changes (see [#6313](https://github.com/pocketbase/pocketbase/discussions/6313) and [aws/aws-sdk-go-v2#2960](https://github.com/aws/aws-sdk-go-v2/discussions/2960)).
    _You can set the environment variables `AWS_REQUEST_CHECKSUM_CALCULATION` and `AWS_RESPONSE_CHECKSUM_VALIDATION` to `when_supported` if your S3 vendor supports the [new default integrity protections](https://docs.aws.amazon.com/sdkref/latest/guide/feature-dataintegrity.html)._

- Soft-deprecated `Record.GetUploadedFiles` in favor of `Record.GetUnsavedFiles` to minimize the ambiguities what the method do ([#6269](https://github.com/pocketbase/pocketbase/discussions/6269)).

- Replaced archived `github.com/AlecAivazis/survey` dependency with a simpler  `osutils.YesNoPrompt(message, fallback)` helper.

- Upgraded to `golang-jwt/jwt/v5`.

- Added JSVM `new Timezone(name)` binding for constructing `time.Location` value ([#6219](https://github.com/pocketbase/pocketbase/discussions/6219)).

- Added `inflector.Camelize(str)` and `inflector.Singularize(str)` helper methods.

- Use the non-transactional app instance during the realtime records delete access checks to ensure that cascade deleted records with API rules relying on the parent will be resolved.

- Other minor improvements (_replaced all `bool` exists db scans with `int` for broader drivers compatibility, updated API Preview sample error responses, updated UI dependencies, etc._)


## v0.24.4

- Fixed fields extraction for view query with nested comments ([#6309](https://github.com/pocketbase/pocketbase/discussions/6309)).

- Bumped GitHub action min Go version to 1.23.5 as it comes with some [minor security fixes](https://github.com/golang/go/issues?q=milestone%3AGo1.23.5).


## v0.24.3

- Fixed incorrectly reported unique validator error for fields starting with name of another field ([#6281](https://github.com/pocketbase/pocketbase/pull/6281); thanks @svobol13).

- Reload the created/edited records data in the RecordsPicker UI.

- Updated Go dependencies.


## v0.24.2

- Fixed display fields extraction when there are multiple "Presentable" `relation` fields in a single related collection ([#6229](https://github.com/pocketbase/pocketbase/issues/6229)).


## v0.24.1

- Added missing time macros in the UI autocomplete.

- Fixed JSVM types for structs and functions with multiple generic parameters.


## v0.24.0

- ⚠️ Removed the "dry submit" when executing the collections Create API rule
    (you can find more details why this change was introduced and how it could affect your app in https://github.com/pocketbase/pocketbase/discussions/6073).
    For most users it should be non-breaking change, BUT if you have Create API rules that uses self-references or view counters you may have to adjust them manually.
    With this change the "multi-match" operators are also normalized in case the targeted collection doesn't have any records
    (_or in other words, `@collection.example.someField != "test"` will result to `true` if `example` collection has no records because it satisfies the condition that all available "example" records mustn't have `someField` equal to "test"_).
    As a side-effect of all of the above minor changes, the record create API performance has been also improved ~4x times in high concurrent scenarios (500 concurrent clients inserting total of 50k records - [old (58.409064001s)](https://github.com/pocketbase/benchmarks/blob/54140be5fb0102f90034e1370c7f168fbcf0ddf0/results/hetzner_cax41_cgo.md#creating-50000-posts100k-reqs50000-conc500-rulerequestauthid----requestdatapublicisset--true) vs [new (13.580098262s)](https://github.com/pocketbase/benchmarks/blob/7df0466ac9bd62fe0a1056270d20ef82012f0234/results/hetzner_cax41_cgo.md#creating-50000-posts100k-reqs50000-conc500-rulerequestauthid----requestbodypublicisset--true)).

- ⚠️ Changed the type definition of `store.Store[T any]` to `store.Store[K comparable, T any]` to allow support for custom store key types.
    For most users it should be non-breaking change, BUT if you are calling `store.New[any](nil)` instances you'll have to specify the store key type, aka. `store.New[string, any](nil)`.

- Added `@yesterday` and `@tomorrow` datetime filter macros.

- Added `:lower` filter modifier (e.g. `title:lower = "lorem"`).

- Added `mailer.Message.InlineAttachments` field for attaching inline files to an email (_aka. `cid` links_).

- Added cache for the JSVM `arrayOf(m)`, `DynamicModel`, etc. dynamic `reflect` created types.

- Added auth collection select for the settings "Send test email" popup ([#6166](https://github.com/pocketbase/pocketbase/issues/6166)).

- Added `record.SetRandomPassword()` to simplify random password generation usually used in the OAuth2 or OTP record creation flows.
    _The generated ~30 chars random password is assigned directly as bcrypt hash and ignores the `password` field plain value validators like min/max length or regex pattern._

- Added option to list and trigger the registered app level cron jobs via the Web API and UI.

- Added extra validators for the collection field `int64` options (e.g. `FileField.MaxSize`) restricting them to the max safe JSON number (2^53-1).

- Added option to unset/overwrite the default PocketBase superuser installer using `ServeEvent.InstallerFunc`.

- Added `app.FindCachedCollectionReferences(collection, excludeIds)` to speedup records cascade delete almost twice for projects with many collections.

- Added `tests.NewTestAppWithConfig(config)` helper if you need more control over the test configurations like `IsDev`, the number of allowed connections, etc.

- Invalidate all record tokens when the auth record email is changed programmatically or by a superuser ([#5964](https://github.com/pocketbase/pocketbase/issues/5964)).

- Eagerly interrupt waiting for the email alert send in case it takes longer than 15s.

- Normalized the hidden fields filter checks and allow targetting hidden fields in the List API rule.

- Fixed "Unique identify fields" input not refreshing on unique indexes change ([#6184](https://github.com/pocketbase/pocketbase/issues/6184)).


## v0.23.12

- Added warning logs in case of mismatched `modernc.org/sqlite` and `modernc.org/libc` versions ([#6136](https://github.com/pocketbase/pocketbase/issues/6136#issuecomment-2556336962)).

- Skipped the default body size limit middleware for the backup upload endpoint ([#6152](https://github.com/pocketbase/pocketbase/issues/6152)).


## v0.23.11

- Upgraded `golang.org/x/net` to 0.33.0 to fix [CVE-2024-45338](https://www.cve.org/CVERecord?id=CVE-2024-45338).
  _PocketBase uses the vulnerable functions primarily for the auto html->text mail generation, but most applications shouldn't be affected unless you are manually embedding unrestricted user provided value in your mail templates._


## v0.23.10

- Renew the superuser file token cache when clicking on the thumb preview or download link ([#6137](https://github.com/pocketbase/pocketbase/discussions/6137)).

- Upgraded `modernc.org/sqlite` to 1.34.3 to fix "disk io" error on arm64 systems.
    _If you are extending PocketBase with Go and upgrading with `go get -u` make sure to manually set in your go.mod the `modernc.org/libc` indirect dependency to v1.55.3, aka. the exact same version the driver is using._


## v0.23.9

- Replaced `strconv.Itoa` with `strconv.FormatInt` to avoid the int64->int conversion overflow on 32-bit platforms ([#6132](https://github.com/pocketbase/pocketbase/discussions/6132)).


## v0.23.8

- Fixed Model->Record and Model->Collection hook events sync for nested and/or inner-hook transactions ([#6122](https://github.com/pocketbase/pocketbase/discussions/6122)).

- Other minor improvements (updated Go and npm deps, added extra escaping for the default mail record params in case the emails are stored as html files, fixed code comment typos, etc.).


## v0.23.7

- Fixed JSVM exception -> Go error unwrapping when throwing errors from non-request hooks ([#6102](https://github.com/pocketbase/pocketbase/discussions/6102)).


## v0.23.6

- Fixed `$filesystem.fileFromURL` documentation and generated type ([#6058](https://github.com/pocketbase/pocketbase/issues/6058)).

- Fixed `X-Forwarded-For` header typo in the suggested UI "Common trusted proxy" headers ([#6063](https://github.com/pocketbase/pocketbase/pull/6063)).

- Updated the `text` field max length validator error message to make it more clear ([#6066](https://github.com/pocketbase/pocketbase/issues/6066)).

- Other minor fixes (updated Go deps, skipped unnecessary validator check when the default primary key pattern is used, updated JSVM types, etc.).


## v0.23.5

- Fixed UI logs search not properly accounting for the "Include requests by superusers" toggle when multiple search expressions are used.

- Fixed `text` field max validation error message ([#6053](https://github.com/pocketbase/pocketbase/issues/6053)).

- Other minor fixes (comment typos, JSVM types update).

- Updated Go deps and the min Go release GitHub action version to 1.23.4.


## v0.23.4

- Fixed `autodate` fields not refreshing when calling `Save` multiple times on the same `Record` instance ([#6000](https://github.com/pocketbase/pocketbase/issues/6000)).

- Added more descriptive test OTP id and failure log message ([#5982](https://github.com/pocketbase/pocketbase/discussions/5982)).

- Moved the default UI CSP from meta tag to response header ([#5995](https://github.com/pocketbase/pocketbase/discussions/5995)).

- Updated Go and npm dependencies.


## v0.23.3

- Fixed Gzip middleware not applying when serving static files.

- Fixed `Record.Fresh()`/`Record.Clone()` methods not properly cloning `autodate` fields ([#5973](https://github.com/pocketbase/pocketbase/discussions/5973)).


## v0.23.2

- Fixed `RecordQuery()` custom struct scanning ([#5958](https://github.com/pocketbase/pocketbase/discussions/5958)).

- Fixed `--dev` log query print formatting.

- Added support for passing more than one id in the `Hook.Unbind` method for consistency with the router.

- Added collection rules change list in the confirmation popup
  (_to avoid getting anoying during development, the rules confirmation currently is enabled only when using https_).


## v0.23.1

- Added `RequestEvent.Blob(status, contentType, bytes)` response write helper ([#5940](https://github.com/pocketbase/pocketbase/discussions/5940)).

- Added more descriptive error messages.


## v0.23.0

> [!NOTE]
> You don't have to upgrade to PocketBase v0.23.0 if you are not planning further developing
> your existing app and/or are satisfied with the v0.22.x features set. There are no identified critical issues
> with PocketBase v0.22.x yet and in the case of critical bugs and security vulnerabilities, the fixes
> will be backported for at least until Q1 of 2025 (_if not longer_).
>
> **If you don't plan upgrading make sure to pin the SDKs version to their latest PocketBase v0.22.x compatible:**
> - JS SDK: `<0.22.0`
> - Dart SDK: `<0.19.0`

> [!CAUTION]
> This release introduces many Go/JSVM and Web APIs breaking changes!
>
> Existing `pb_data` will be automatically upgraded with the start of the new executable,
> but custom Go or JSVM (`pb_hooks`, `pb_migrations`) and JS/Dart SDK code will have to be migrated manually.
> Please refer to the below upgrade guides:
> - Go:   https://pocketbase.io/v023upgrade/go/.
> - JSVM: https://pocketbase.io/v023upgrade/jsvm/.
>
> If you had already switched to some of the earlier `<v0.23.0-rc14` versions and have generated a full collections snapshot migration (aka. `./pocketbase migrate collections`), then you may have to regenerate the migration file to ensure that it includes the latest changes.

PocketBase v0.23.0 is a major refactor of the internals with the overall goal of making PocketBase an easier to use Go framework.
There are a lot of changes but to highlight some of the most notable ones:

- New and more [detailed documentation](https://pocketbase.io/docs/).
  _The old documentation could be accessed at [pocketbase.io/old](https://pocketbase.io/old/)._
- Replaced `echo` with a new router built on top of the Go 1.22 `net/http` mux enhancements.
- Merged `daos` packages in `core.App` to simplify the DB operations (_the `models` package structs are also migrated in `core`_).
- Option to specify custom `DBConnect` function as part of the app configuration to allow different `database/sql` SQLite drivers (_turso/libsql, sqlcipher, etc._) and custom builds.
  _Note that we no longer loads the `mattn/go-sqlite3` driver by default when building with `CGO_ENABLED=1` to avoid `multiple definition` linker errors in case different CGO SQLite drivers or builds are used. You can find an example how to enable it back if you want to in the [new documentation](https://pocketbase.io/docs/go-overview/#github-commattngo-sqlite3)._
- New hooks allowing better control over the execution chain and error handling (_including wrapping an entire hook chain in a single DB transaction_).
- Various `Record` model improvements (_support for get/set modifiers, simplfied file upload by treating the file(s) as regular field value like `record.Set("document", file)`, etc._).
- Dedicated fields structs with safer defaults to make it easier creating/updating collections programmatically.
- Option to mark field as "Hidden", disallowing regular users to read or modify it (_there is also a dedicated Record hook to hide/unhide Record fields programmatically from a single place_).
- Option to customize the default system collection fields (`id`, `email`, `password`, etc.).
- Admins are now system `_superusers` auth records.
- Builtin rate limiter (_supports tags, wildcards and exact routes matching_).
- Batch/transactional Web API endpoint.
- Impersonate Web API endpoint (_it could be also used for generating fixed/non-refreshable superuser tokens, aka. "API keys"_).
- Support for custom user request activity log attributes.
- One-Time Password (OTP) auth method (_via email code_).
- Multi-Factor Authentication (MFA) support (_currently requires any 2 different auth methods to be used_).
- Support for Record "proxy/projection" in preparation for the planned autogeneration of typed Go record models.
- Linear OAuth2 provider ([#5909](https://github.com/pocketbase/pocketbase/pull/5909); thanks @chnfyi).
- WakaTime OAuth2 provider ([#5829](https://github.com/pocketbase/pocketbase/pull/5829); thanks @tigawanna).
- Notion OAuth2 provider ([#4999](https://github.com/pocketbase/pocketbase/pull/4999); thanks @s-li1).
- monday.com OAuth2 provider ([#5346](https://github.com/pocketbase/pocketbase/pull/5346); thanks @Jaytpa01).
- New Instagram provider compatible with the new Instagram Login APIs ([#5588](https://github.com/pocketbase/pocketbase/pull/5588); thanks @pnmcosta).
    _The provider key is `instagram2` to prevent conflicts with existing linked users._
- Option to retrieve the OIDC OAuth2 user info from the `id_token` payload for the cases when the provider doesn't have a dedicated user info endpoint.
- Various minor UI improvements (_recursive `Presentable` view, slightly different collection options organization, zoom/pan for the logs chart, etc._)
- and many more...

#### Go/JSVM APIs changes

> - Go:   https://pocketbase.io/v023upgrade/go/.
> - JSVM: https://pocketbase.io/v023upgrade/jsvm/.

#### SDKs changes

- [JS SDK v0.22.0](https://github.com/pocketbase/js-sdk/blob/master/CHANGELOG.md)
- [Dart SDK v0.19.0](https://github.com/pocketbase/dart-sdk/blob/master/CHANGELOG.md)

#### Web APIs changes

- New `POST /api/batch` endpoint.

- New `GET /api/collections/meta/scaffolds` endpoint.

- New `DELETE /api/collections/{collection}/truncate` endpoint.

- New `POST /api/collections/{collection}/request-otp` endpoint.

- New `POST /api/collections/{collection}/auth-with-otp` endpoint.

- New `POST /api/collections/{collection}/impersonate/{id}` endpoint.

- ⚠️ If you are constructing requests to `/api/*` routes manually remove the trailing slash (_there is no longer trailing slash removal middleware registered by default_).

- ⚠️ Removed `/api/admins/*` endpoints because admins are converted to `_superusers` auth collection records.

- ⚠️ Previously when uploading new files to a multiple `file` field, new files were automatically appended to the existing field values.
     This behaviour has changed with v0.23+ and for consistency with the other multi-valued fields when uploading new files they will replace the old ones. If you want to prepend or append new files to an existing multiple `file` field value you can use the `+` prefix or suffix:
     ```js
     "documents": [file1, file2]  // => [file1_name, file2_name]
     "+documents": [file1, file2] // => [file1_name, file2_name, old1_name, old2_name]
     "documents+": [file1, file2] // => [old1_name, old2_name, file1_name, file2_name]
     ```

- ⚠️ Removed `GET /records/{id}/external-auths` and `DELETE /records/{id}/external-auths/{provider}` endpoints because this is now handled by sending list and delete requests to the `_externalAuths` collection.

- ⚠️ Changes to the app settings model fields and response (+new options such as `trustedProxy`, `rateLimits`, `batch`, etc.). The app settings Web APIs are mostly used by the Dashboard UI and rarely by the end users, but if you want to check all settings changes please refer to the [Settings Go struct](https://github.com/pocketbase/pocketbase/blob/develop/core/settings_model.go#L121).

- ⚠️ New flatten Collection model and fields structure. The Collection model Web APIs are mostly used by the Dashboard UI and rarely by the end users, but if you want to check all changes please refer to the [Collection Go struct](https://github.com/pocketbase/pocketbase/blob/develop/core/collection_model.go#L308).

- ⚠️ The top level error response `code` key was renamed to `status` for consistency with the Go APIs.
    The error field key remains `code`:
    ```js
    {
        "status": 400, // <-- old: "code"
        "message": "Failed to create record.",
        "data": {
            "title": {
                "code": "validation_required",
                "message": "Missing required value."
            }
        }
    }
    ```

- ⚠️ New fields in the `GET /api/collections/{collection}/auth-methods` response.
    _The old `authProviders`, `usernamePassword`, `emailPassword` fields are still returned in the response but are considered deprecated and will be removed in the future._
    ```js
    {
        "mfa": {
            "duration": 100,
            "enabled": true
        },
        "otp": {
            "duration": 0,
            "enabled": false
        },
        "password": {
            "enabled": true,
            "identityFields": ["email", "username"]
        },
        "oauth2": {
            "enabled": true,
            "providers": [{"name": "gitlab", ...}, {"name": "google", ...}]
        },
        // old fields...
    }
    ```

- ⚠️ Soft-deprecated the OAuth2 auth success `meta.avatarUrl` field in favour of `meta.avatarURL`.<|MERGE_RESOLUTION|>--- conflicted
+++ resolved
@@ -1,4 +1,3 @@
-<<<<<<< HEAD
 ## v0.27.0 (WIP)
 
 - Updated the mail attachments auto MIME type detection to use `gabriel-vasile/mimetype` for consistency and broader sniffing signatures support.
@@ -6,13 +5,13 @@
 - Updated the `select` field UI to accomodate better larger lists and RTL languages ([#4674](https://github.com/pocketbase/pocketbase/issues/4674)).
 
 - Minor UI fixes (_removed the superuser fields from the auth record create/update examples, etc._).
-=======
+
+
 ## v0.26.6
 
 - Allow OIDC `email_verified` to be int or boolean string since some OIDC providers like AWS Cognito has non-standard userinfo response ([#6657](https://github.com/pocketbase/pocketbase/pull/6657)).
 
 - Updated `modernc.org/sqlite` to 1.36.3.
->>>>>>> e29655ab
 
 
 ## v0.26.5
