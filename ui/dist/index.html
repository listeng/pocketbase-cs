<!DOCTYPE html>
<html lang="en">
<head>
    <meta charset="UTF-8" />
    <meta name="viewport" content="width=device-width, initial-scale=1.0" />
    <meta
        http-equiv="Content-Security-Policy"
        content="default-src 'self'; style-src 'self' 'unsafe-inline'; img-src 'self' http://127.0.0.1:* data: blob:; connect-src 'self' http://127.0.0.1:*; script-src 'self' 'sha256-GRUzBA7PzKYug7pqxv5rJaec5bwDCw1Vo6/IXwvD3Tc='"
    />

    <title>PocketBase</title>

    <link rel="apple-touch-icon" sizes="180x180" href="./images/favicon/apple-touch-icon.png">
    <link rel="icon" type="image/png" sizes="32x32" href="./images/favicon/favicon-32x32.png">
    <link rel="icon" type="image/png" sizes="16x16" href="./images/favicon/favicon-16x16.png">
    <link rel="manifest" href="./images/favicon/site.webmanifest">
    <link rel="mask-icon" href="./images/favicon/safari-pinned-tab.svg" color="#000000">
    <link rel="shortcut icon" href="./images/favicon/favicon.ico">
    <meta name="msapplication-TileColor" content="#ffffff">
    <meta name="msapplication-config" content="/images/favicon/browserconfig.xml">
    <meta name="theme-color" content="#ffffff">

    <!-- prefetch common tinymce resources to speed up the initial loading times -->
    <link rel="prefetch" href="./libs/tinymce/skins/content/default/content.min.css" as="style" />
    <link rel="prefetch" href="./libs/tinymce/skins/ui/pocketbase/skin.min.css" as="style" />
    <link rel="prefetch" href="./libs/tinymce/skins/ui/pocketbase/content.min.css" as="style" />
    <link rel="prefetch" href="./libs/tinymce/tinymce.min.js" as="script" />
    <link rel="prefetch" href="./libs/tinymce/themes/silver/theme.min.js" as="script" />
    <link rel="prefetch" href="./libs/tinymce/models/dom/model.min.js" as="script" />
    <link rel="prefetch" href="./libs/tinymce/icons/default/icons.min.js" as="script" />
    <link rel="prefetch" href="./libs/tinymce/plugins/directionality/plugin.min.js" as="script" />
    <link rel="prefetch" href="./libs/tinymce/plugins/autoresize/plugin.min.js" as="script" />
    <link rel="prefetch" href="./libs/tinymce/plugins/autolink/plugin.min.js" as="script" />
    <link rel="prefetch" href="./libs/tinymce/plugins/lists/plugin.min.js" as="script" />
    <link rel="prefetch" href="./libs/tinymce/plugins/link/plugin.min.js" as="script" />
    <link rel="prefetch" href="./libs/tinymce/plugins/image/plugin.min.js" as="script" />
    <link rel="prefetch" href="./libs/tinymce/plugins/searchreplace/plugin.min.js" as="script" />
    <link rel="prefetch" href="./libs/tinymce/plugins/fullscreen/plugin.min.js" as="script" />
    <link rel="prefetch" href="./libs/tinymce/plugins/media/plugin.min.js" as="script" />
    <link rel="prefetch" href="./libs/tinymce/plugins/table/plugin.min.js" as="script" />
    <link rel="prefetch" href="./libs/tinymce/plugins/code/plugin.min.js" as="script" />
    <link rel="prefetch" href="./libs/tinymce/plugins/codesample/plugin.min.js" as="script" />

    <script>
        window.Prism = window.Prism || {};
        window.Prism.manual = true;
    </script>
<<<<<<< HEAD
  <script type="module" crossorigin src="./assets/index-f73a228f.js"></script>
=======
  <script type="module" crossorigin src="./assets/index-304bdf3b.js"></script>
>>>>>>> d1bcaa65
  <link rel="stylesheet" href="./assets/index-89529915.css">
</head>
<body>
    <div id="app"></div>
    
</body>
</html><|MERGE_RESOLUTION|>--- conflicted
+++ resolved
@@ -45,11 +45,7 @@
         window.Prism = window.Prism || {};
         window.Prism.manual = true;
     </script>
-<<<<<<< HEAD
-  <script type="module" crossorigin src="./assets/index-f73a228f.js"></script>
-=======
-  <script type="module" crossorigin src="./assets/index-304bdf3b.js"></script>
->>>>>>> d1bcaa65
+  <script type="module" crossorigin src="./assets/index-911f9de6.js"></script>
   <link rel="stylesheet" href="./assets/index-89529915.css">
 </head>
 <body>
